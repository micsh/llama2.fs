use rand::Rng;
use std::io::{self, Write};
use std::mem;
use std::{
    fs::File,
    io::{Read, Seek, SeekFrom},
};
<<<<<<< HEAD
use std::io::{self, Write};
use rand::{Rng, SeedableRng};
use rand::rngs::SmallRng;
use rayon::prelude::*;
=======
>>>>>>> 3591ea93

const CONF_VALS: usize = 7;
const CONF_SIZE: usize = std::mem::size_of::<[i32; CONF_VALS]>();

#[derive(Debug, Clone, Copy)]
struct Config {
    dim: usize,
    hidden_dim: usize,
    n_layers: usize,
    n_heads: usize,
    n_kv_heads: usize,
    vocab_size: usize,
    seq_len: usize,
}

impl Config {
    /// Read raw bytes and force those to be our config type (which conforms to C mem layout)
    fn from_file(path: &str) -> Self {
        let mut model_bin = File::open(path).unwrap();
        let mut buffer = [0; CONF_SIZE];
        model_bin.read_exact(&mut buffer).unwrap();
        let raw_conf = unsafe { mem::transmute::<[u8; CONF_SIZE], [i32; CONF_VALS]>(buffer) };
        Self {
            dim: raw_conf[0] as usize,
            hidden_dim: raw_conf[1] as usize,
            n_layers: raw_conf[2] as usize,
            n_heads: raw_conf[3] as usize,
            n_kv_heads: raw_conf[4] as usize,
            vocab_size: raw_conf[5] as usize,
            seq_len: raw_conf[6] as usize,
        }
    }
}

struct Vocab {
    bytes: Vec<u8>,
    offsets: Vec<usize>,
}

impl Vocab {
    fn from_file(vocab_size: usize, path: &str) -> Self {
        let mut bytes = Vec::<u8>::new();
        let mut offsets = vec![0usize; 1];
        let mut vocab_bin = File::open(path).unwrap();
        let mut len = [0; 4];
        let mut val = [0; 1];
        for _ in 0..vocab_size {
            vocab_bin.read_exact(&mut len).unwrap();
            let l = unsafe { mem::transmute::<[u8; 4], i32>(len) };
            offsets.push(offsets.last().unwrap() + l as usize);
            (0..l).for_each(|_| {
                vocab_bin.read_exact(&mut val).unwrap();
                bytes.extend(val);
            });
        }

        assert_eq!(offsets.len(), vocab_size + 1);

        Self { bytes, offsets }
    }

    fn get_token(&self, idx: usize) -> &str {
        let (st, en) = (self.offsets[idx], self.offsets[idx + 1]);
        let b = &self.bytes[st..en];
        std::str::from_utf8(b).unwrap()
    }
}

// generic placeholder
type Ty = f32;

struct TransformerWeights {
    /// (vocab_size, dim)
    token_embedding_table: Vec<Ty>,
    /// (layer, dim) rmsnorm weights
    rms_att_weight: Vec<Ty>,
    /// (layer, dim)
    rms_ffn_weight: Vec<Ty>,
    // weights for matmuls
    /// (layer, dim, dim)
    wq: Vec<Ty>,
    /// (layer, dim, dim)
    wk: Vec<Ty>,
    /// (layer, dim, dim)
    wv: Vec<Ty>,
    /// (layer, dim, dim)
    wo: Vec<Ty>,
    // weights for ffn
    /// (layer, hidden_dim, dim)
    w1: Vec<Ty>,
    /// (layer, dim, hidden_dim)
    w2: Vec<Ty>,
    /// (layer, hidden_dim, dim)
    w3: Vec<Ty>,
    // final rmsnorm
    /// (dim,)
    rms_final_weight: Vec<Ty>,
    // freq_cis for RoPE relatively positional embeddings
    /// (seq_len, dim/2)
    freq_cis_real: Vec<Ty>,
    /// (seq_len, dim/2)
    freq_cis_imag: Vec<Ty>,
}

fn _alloc_and_read(file: &mut File, size: usize) -> Vec<Ty> {
    let bytes_to_read = size * std::mem::size_of::<Ty>();
    let mut raw_w_data = vec![0; bytes_to_read];
    file.read_exact(&mut raw_w_data).unwrap();
    unsafe {
        let float_ptr = raw_w_data.as_ptr() as *const Ty;
        let data = std::slice::from_raw_parts(float_ptr, size);
        data.to_vec()
    }
}

impl TransformerWeights {
    fn read_from_file(cfg: &Config, path: &str) -> Self {
        let mut model_bin = File::open(path).unwrap();
        model_bin.seek(SeekFrom::Start(CONF_SIZE as u64)).unwrap();
        let mut f = |s: usize| _alloc_and_read(&mut model_bin, s);
        let head_size = cfg.dim / cfg.n_heads;
        Self {
            token_embedding_table: f(cfg.vocab_size * cfg.dim),
            rms_att_weight: f(cfg.n_layers * cfg.dim),
            wq: f(cfg.n_layers * cfg.dim * cfg.dim),
            wk: f(cfg.n_layers * cfg.dim * cfg.dim),
            wv: f(cfg.n_layers * cfg.dim * cfg.dim),
            wo: f(cfg.n_layers * cfg.dim * cfg.dim),
            rms_ffn_weight: f(cfg.n_layers * cfg.dim),
            w1: f(cfg.n_layers * cfg.dim * cfg.hidden_dim),
            w2: f(cfg.n_layers * cfg.dim * cfg.hidden_dim),
            w3: f(cfg.n_layers * cfg.dim * cfg.hidden_dim),
            rms_final_weight: f(cfg.dim),
            freq_cis_real: f(cfg.seq_len * (head_size / 2)),
            freq_cis_imag: f(cfg.seq_len * (head_size / 2)),
        }
    }
}

struct RunState {
    /// activation at current time stamp (dim,)
    x: Vec<Ty>,
    /// same, but inside a residual branch (dim,)
    xb: Vec<Ty>,
    /// an additional buffer just for convenience (dim,)
    xb2: Vec<Ty>,
    /// buffer for hidden dimension in the ffn (hidden_dim,)
    hb: Vec<Ty>,
    /// buffer for hidden dimension in the ffn (hidden_dim,)
    hb2: Vec<Ty>,
    /// query (dim,)
    q: Vec<Ty>,
    /// key (dim,)
    k: Vec<Ty>,
    /// value (dim,)
    v: Vec<Ty>,
    /// buffer for scores/attention values (seq_len,)
    att: Vec<Ty>,
    /// output logits
    logits: Vec<Ty>,
    // kv cache
    /// (layer, seq_len, dim)
    key_cache: Vec<Ty>,
    /// (layer, seq_len, dim)
    value_cache: Vec<Ty>,
}

fn rmsnorm(out: &mut [Ty], x: &[Ty], w: &[Ty]) {
    let ss = x.iter().fold(0f32, |init, &v| init + v * v) / (x.len() as Ty);
    let ss = (1 as Ty) / (ss + 1e-5).sqrt();
    let normed = x.iter().zip(w.iter()).map(|(xx, ww)| xx * ww * ss);
    out.iter_mut().zip(normed).for_each(|(dst, src)| *dst = src);
}

fn matmul(out: &mut [Ty], x: &[Ty], w: &[Ty], n: usize) {
    out.par_iter_mut().enumerate().for_each(|(i, out_val)| {
        let mut val = 0 as Ty;
        for j in 0..n {
            val += w[i * n + j] * x[j];
        }
        *out_val = val;
    });
}

fn _uncheked_mut_slice(s: &mut [Ty], offset: usize, size: usize) -> &mut [Ty] {
    let ptr = s.as_mut_ptr();
    unsafe {
        let st = ptr.add(offset);
        std::slice::from_raw_parts_mut(st, size)
    }
}

fn _uncheked_slice(s: &[Ty], offset: usize, size: usize) -> &[Ty] {
    let ptr = s.as_ptr();
    unsafe {
        let st = ptr.add(offset);
        std::slice::from_raw_parts(st, size)
    }
}

fn inplace_softmax(x: &mut [Ty]) {
    let max_val = x.iter().fold(Ty::NAN, |acc, &v| v.max(acc));
    let mut denom = 0 as Ty;
    for v in x.iter_mut() {
        *v = (*v - max_val).exp();
        denom += *v;
    }

    x.iter_mut().for_each(|v| *v /= denom);
}

fn cdf_sample(probs: &[Ty]) -> usize {
    let mut small_rng = SmallRng::from_entropy();

    let r = small_rng.gen::<Ty>();
    let mut cdf = 0 as Ty;
    for (idx, p) in probs.iter().enumerate() {
        cdf += *p;
        if r < cdf {
            return idx;
        }
    }
    probs.len() - 1
}

impl RunState {
    fn init(cfg: &Config) -> Self {
        let f = |size: usize| vec![0 as Ty; size];
        Self {
            x: f(cfg.dim),
            xb: f(cfg.dim),
            xb2: f(cfg.dim),
            hb: f(cfg.hidden_dim),
            hb2: f(cfg.hidden_dim),
            q: f(cfg.dim),
            k: f(cfg.dim),
            v: f(cfg.dim),
            att: f(cfg.seq_len),
            logits: f(cfg.vocab_size),
            key_cache: f(cfg.n_layers * cfg.seq_len * cfg.dim),
            value_cache: f(cfg.n_layers * cfg.seq_len * cfg.dim),
        }
    }

    fn qkv_for_layer(&mut self, l: usize, w: &TransformerWeights, dim: usize) {
        let wq = _uncheked_slice(&w.wq, l * dim * dim, dim * dim);
        let wk = _uncheked_slice(&w.wk, l * dim * dim, dim * dim);
        let wv = _uncheked_slice(&w.wv, l * dim * dim, dim * dim);

        matmul(&mut self.q, &self.xb, wq, dim);
        matmul(&mut self.k, &self.xb, wk, dim);
        matmul(&mut self.v, &self.xb, wv, dim);
    }

    fn cache_kv(&mut self, pos: usize, layer: usize, cfg: &Config) {
        let offset = layer * cfg.dim * cfg.seq_len + pos * cfg.dim;
        let kc = _uncheked_mut_slice(&mut self.key_cache, offset, cfg.dim);
        let vc = _uncheked_mut_slice(&mut self.value_cache, offset, cfg.dim);
        // TODO: make theese unsafe and remove len checks
        kc.copy_from_slice(&self.k);
        vc.copy_from_slice(&self.v);
    }

    fn rope(&mut self, pos: usize, w: &TransformerWeights, n_heads: usize, dim: usize) {
        let head_size = dim / n_heads;
        let qk_heads = self
            .q
            .chunks_exact_mut(head_size)
            .zip(self.k.chunks_exact_mut(head_size));

        for (q, k) in qk_heads {
            let mut cis_real = w.freq_cis_real[pos * head_size / 2..]
                .iter()
                .take(head_size / 2);
            let mut cis_imag = w.freq_cis_imag[pos * head_size / 2..]
                .iter()
                .take(head_size / 2);

            for (qq, kk) in q.chunks_exact_mut(2).zip(k.chunks_exact_mut(2)) {
                let (q0, q1) = (qq[0], qq[1]);
                let (k0, k1) = (kk[0], kk[1]);
                let fcr = cis_real.next().unwrap();
                let fci = cis_imag.next().unwrap();
                qq[0] = q0 * fcr - q1 * fci;
                qq[1] = q0 * fci + q1 * fcr;
                kk[0] = k0 * fcr - k1 * fci;
                kk[1] = k0 * fci + k1 * fcr;
            }
        }
    }

    fn attention(&mut self, pos: usize, layer: usize, cfg: &Config) {
        assert!(
            pos < cfg.seq_len,
            "Can't attend outside of initialized seq lenght"
        );

        let head_size = cfg.dim / cfg.n_heads;

        // (seq_len, dim)
        let seq_cached_keys = self
            .key_cache
            .chunks_exact(cfg.seq_len * cfg.dim)
            .skip(layer)
            .take(1)
            .next()
            .unwrap();

        let mut q_heads = self.q.chunks_exact(head_size);
        let mut xb_heads = self.xb.chunks_exact_mut(head_size);
        for h in 0..cfg.n_heads {
            let q = q_heads.next().unwrap();

            let mut head_k_all_pos = seq_cached_keys
                .chunks_exact(head_size)
                .skip(h)
                .step_by(cfg.n_heads);

            for t in 0..=pos {
                let k = head_k_all_pos.next().unwrap();
                let score = k
                    .iter()
                    .zip(q.iter())
                    .fold(0 as Ty, |acc, (_k, _q)| acc + _k * _q);
                let score = score / (head_size as Ty).sqrt();
                unsafe {
                    *self.att.get_unchecked_mut(t) = score;
                }
            }

            let seq_cached_vals = _uncheked_slice(
                &self.value_cache,
                layer * cfg.dim * cfg.seq_len,
                cfg.seq_len * cfg.dim,
            )
            .chunks_exact(head_size)
            .skip(h)
            .step_by(cfg.n_heads);
            inplace_softmax(&mut self.att[..=pos]);
            // cahced vals have head_size values in it. we need to go over all t vals and update xb
            // dst is head_size part of xb, we gonna add t (actually pos values) values into it
            let dst = xb_heads.next().unwrap();
            // clear dst
            dst.iter_mut().for_each(|v| *v = 0f32);
            // this is different from Karphaty's impl. first go over all head size values, than skip time stamp
            // Why Karphaty's inner loop does C.dim jumps?
            // this goes over time stamps
            for (vals, attn_w) in seq_cached_vals.zip(self.att.iter()).take(pos + 1) {
                // aggregate timestamp to xb
                for (val, dst) in vals.iter().zip(dst.iter_mut()) {
                    *dst += val * attn_w;
                }
            }
        }
    }

    fn ffn(&mut self, l: usize, w: &TransformerWeights, cfg: &Config) {
        let rms_ffn_w = _uncheked_slice(&w.rms_ffn_weight, l * cfg.dim, cfg.dim);
        // normalize after adding residual
        rmsnorm(&mut self.xb, &self.x, rms_ffn_w);

        let w1 = _uncheked_slice(
            &w.w1,
            cfg.dim * cfg.hidden_dim * l,
            cfg.hidden_dim * cfg.dim,
        );
        let w2 = _uncheked_slice(
            &w.w2,
            cfg.dim * cfg.hidden_dim * l,
            cfg.hidden_dim * cfg.dim,
        );
        let w3 = _uncheked_slice(
            &w.w3,
            cfg.dim * cfg.hidden_dim * l,
            cfg.hidden_dim * cfg.dim,
        );
        matmul(&mut self.hb, &self.xb, w1, cfg.dim);
        matmul(&mut self.hb2, &self.xb, w3, cfg.dim);
        // silu on first hidden
        self.hb
            .iter_mut()
            .for_each(|v| *v = (*v) * (1 as Ty / (1 as Ty + (-*v).exp())));

        // mix branches
        self.hb
            .iter_mut()
            .zip(self.hb2.iter())
            .for_each(|(h1, &h2)| *h1 *= h2);

        matmul(&mut self.xb, &self.hb, w2, cfg.hidden_dim);
    }

    fn step(&mut self, token: usize, pos: usize, w: &TransformerWeights, cfg: &Config) {
        // copy content row
        // TODO: mayne direct indexing w/o bound checks is faster? benchmark
        w.token_embedding_table
            .chunks_exact(cfg.dim)
            .skip(token)
            .take(1)
            .for_each(|src| self.x.as_mut_slice().copy_from_slice(src));

        for l in 0..cfg.n_layers {
            let rms_attn_w = _uncheked_slice(&w.rms_att_weight, l * cfg.dim, cfg.dim);
            rmsnorm(&mut self.xb, &self.x, rms_attn_w);

            self.qkv_for_layer(l, w, cfg.dim);

            self.rope(pos, w, cfg.n_heads, cfg.dim);
            self.cache_kv(pos, l, cfg);
            self.attention(pos, l, cfg);
            // self.aggregate_attention(l, pos, C);

            let wo = _uncheked_slice(&w.wo, l * cfg.dim * cfg.dim, cfg.dim * cfg.dim);
            matmul(&mut self.xb2, &self.xb, wo, cfg.dim);
            // post attention residual
            self.x
                .iter_mut()
                .zip(self.xb2.iter())
                .for_each(|(dst, src)| *dst += *src);

            self.ffn(l, w, cfg);
            // post ffn residual
            self.x
                .iter_mut()
                .zip(self.xb.iter())
                .for_each(|(dst, src)| *dst += src);
        }

        // last rmsnorm
        let ss = self.x.iter().fold(0f32, |init, &v| init + v * v) / (self.x.len() as Ty);
        let ss = (1 as Ty) / (ss + 1e-5).sqrt();
        self.x
            .iter_mut()
            .zip(w.rms_final_weight.iter())
            .for_each(|(xx, ww)| (*xx) *= ww * ss);

        matmul(&mut self.logits, &self.x, &w.token_embedding_table, cfg.dim);
    }
}

fn main() {
    rayon::ThreadPoolBuilder::new().num_threads(rayon::max_num_threads() / 2).build_global().unwrap();
    use std::time::Instant;
    let model_path = "../out/model.bin";
    let tokenizer_path = "../tokenizer.bin";
    let temperature = 0.9 as Ty;

    let config = Config::from_file(model_path);
    let vocab = Vocab::from_file(config.vocab_size, tokenizer_path);
    let weights = TransformerWeights::read_from_file(&config, model_path);
    let mut benches = vec![];
    for _ in 0..10 {
        let mut state = RunState::init(&config);
        let mut probs = vec![0 as Ty; config.vocab_size];

        let st = Instant::now();
        let mut pos = 0;
        let mut token = 1;
        while pos < config.seq_len {
            state.step(token, pos, &weights, &config);
            let next = if temperature == 0 as Ty {
                state
                    .logits
                    .iter()
                    .enumerate()
                    .max_by(|(_, a), (_, b)| a.total_cmp(b))
                    .map(|(index, _)| index)
                    .unwrap()
            } else {
                state
                    .logits
                    .iter()
                    .zip(probs.iter_mut())
                    .for_each(|(logit, p)| *p = logit / temperature);
                inplace_softmax(&mut probs);
                cdf_sample(&probs)
            };
            print!("{}", vocab.get_token(next));
            io::stdout().flush().unwrap();
            pos += 1;
            token = next;
        }
        let ts = pos as f32 / st.elapsed().as_secs_f32();
        benches.push(ts);
    }
    let ts = benches.iter().fold(0f32, |acc, v| acc + v);
    let ts = ts / (benches.len() as f32);

    println!("\n{:.3} Tokens/Sec", ts);
}<|MERGE_RESOLUTION|>--- conflicted
+++ resolved
@@ -5,13 +5,11 @@
     fs::File,
     io::{Read, Seek, SeekFrom},
 };
-<<<<<<< HEAD
+
 use std::io::{self, Write};
 use rand::{Rng, SeedableRng};
 use rand::rngs::SmallRng;
 use rayon::prelude::*;
-=======
->>>>>>> 3591ea93
 
 const CONF_VALS: usize = 7;
 const CONF_SIZE: usize = std::mem::size_of::<[i32; CONF_VALS]>();
